--- conflicted
+++ resolved
@@ -414,32 +414,13 @@
         return hidden_vectors
 
     def forward(self, x, lens):
-<<<<<<< HEAD
         mask = get_mask_from_lengths(lens).unsqueeze(1) if x.size(0) > 1 else None
         for conv, norm in self.convolutions:
             if mask is not None:
                 x.masked_fill_(~mask, 0.)  # zero out padded values before applying convolution
             x = F.dropout(F.relu(norm(conv(x), mask=mask)), 0.5, self.training)
         del mask
-=======
-        if x.size()[0] > 1:
-            x_embedded = []
-            # TODO: Speed this up without sacrificing correctness
-            for b_ind in range(x.size()[0]):
-                curr_x = x[b_ind:b_ind+1, :, :lens[b_ind]].clone()
-                for conv in self.convolutions:
-                    curr_x = F.dropout(
-                        F.relu(conv(curr_x)),
-                        0.5,
-                        self.training)
-                x_embedded.append(curr_x[0].transpose(0, 1))
-            x = torch.nn.utils.rnn.pad_sequence(x_embedded, batch_first=True)
-        else:
-            for conv in self.convolutions:
-                x = F.dropout(F.relu(conv(x)), 0.5, self.training)
-            x = x.transpose(1, 2)
->>>>>>> 6c7de91e
-
+        
         x = x.permute(2, 0, 1)  # (N, C, L) -> (L, N, C)
 
         self.lstm.flatten_parameters()
@@ -514,7 +495,6 @@
             x (torch.tensor): N x C x L padded input of text embeddings
             in_lens (torch.tensor): 1D tensor of sequence lengths
         """
-<<<<<<< HEAD
         mask = get_mask_from_lengths(in_lens).unsqueeze(1) if x.size(0) > 1 else None
         for conv, norm in self.convolutions:
             if mask is not None:
@@ -524,28 +504,6 @@
 
         x = x.transpose(1, 2)
         x = nn.utils.rnn.pack_padded_sequence(x, in_lens.cpu(), batch_first=True)
-=======
-        if x.size()[0] > 1:
-            x_embedded = []
-            for b_ind in range(x.size()[0]):  # TODO: improve speed
-                curr_x = x[b_ind:b_ind+1, :, :in_lens[b_ind]].clone()
-                for conv in self.convolutions:
-                    curr_x = F.dropout(
-                        F.relu(conv(curr_x)),
-                        0.5,
-                        self.training)
-                x_embedded.append(curr_x[0].transpose(0, 1))
-            x = torch.nn.utils.rnn.pad_sequence(x_embedded, batch_first=True)
-        else:
-            for conv in self.convolutions:
-                x = F.dropout(
-                    F.relu(conv(x)),
-                    0.5,
-                    self.training)
-            x = x.transpose(1, 2)
-        x = nn.utils.rnn.pack_padded_sequence(
-            x, in_lens.cpu(), batch_first=True)
->>>>>>> 6c7de91e
 
         self.lstm.flatten_parameters()
         outputs, _ = self.lstm(x)
